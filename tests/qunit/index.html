<!DOCTYPE html>
<html>
    <head>
        <meta charset="UTF-8" />
        <title>QUnit Test Suite</title>
        <link rel="stylesheet" href="lib/qunit.css">
        <script src="lib/qunit.js"></script>



        <!-- src files -->
        <script type="text/javascript" src="../../external/jquery-1.6.2.js"></script>

        <!-- 'Core', 'Generate', 'Parse', 'Preload', 'Queue', 'Renderer', 'Util', 'renderers/Canvas' -->
        <script type="text/javascript" src="../../src/Core.js"></script>
        <script type="text/javascript" src="../../src/Generate.js"></script>
        <script type="text/javascript" src="../../src/Parse.js"></script>
        <script type="text/javascript" src="../../src/Preload.js"></script>
        <script type="text/javascript" src="../../src/Queue.js"></script>
        <script type="text/javascript" src="../../src/Renderer.js"></script>
        <script type="text/javascript" src="../../src/Util.js"></script>
        <script type="text/javascript" src="../../src/renderers/Canvas.js"></script>

        <script src="unit/css.js"></script>
<<<<<<< HEAD
        <script src="unit/generate.js"></script>

=======
      <!--  <script src="unit/utils.js"></script> -->
>>>>>>> 8a5b09be

        <style>
            #borders div {
                border-color: #000;
                border-style: solid;
            }

            #backgroundPosition div {
                width:50px;
                height:50px;
            }

            #paddingPercentage div {
                width:50px;
                height:50px;
            }
        </style>
    </head>
    <body>
        <div id="qunit"></div>
        <div id="qunit-fixture" style="visibility:none; height:1px; overflow:scroll;">
            All the tests here. <b>Testing different <span>stuff</span> for contents()</b>
            <div id="borders">Yep, here's some more.
                <div style="border-width: 1px 0;">Div 1</div>
                <div style="border-width: 1em 0;">Div 2</div>
                <div style="border-width: thin medium thick;">Some more divs</div>
                <div style="border-width: 5% 6px 12%;"></div> <!-- percentages aren't valid -->
                <div style="border-width: 5em 5ex 5in 5cm;"></div>
                <div style="border-width: 500em 500ex 500in 500cm;"></div>
                <div style="border-width: 5mm 5pt 5pc 5px;"></div> 
                <div style="border-width: auto inherit;"></div> 
                <div style="border-width: 500mm 500pt 500pc 500px;"></div> 
            </div>

            <div id="padding">
                <div style="padding: 1px 0;"></div>
                <div style="padding: 1em 0;"></div>
                <div style="padding: thin medium thick;"></div>
                <div style="padding: 5em 5ex 5in 5cm;"></div>
                <div style="padding: 500em 500ex 500in 500cm;"></div>
                <div style="padding: 5mm 5pt 5pc 5px;"></div> 
                <div style="padding: 500mm 500pt 500pc 500px;"></div> 
                <div style="padding: 1px 5%;"></div>
                <div style="padding: 15% 0 3%;"></div>
            </div>

            <div id="backgroundPosition">
                <div style="background-position: 1px 0;"></div>
                <div style="background-position: 1em 0;"></div>
                <div style="background-position: thin medium;"></div>
                <div style="background-position: 5em 5ex;"></div>
                <div style="background-position: 5in 5cm;"></div>
                <div style="background-position: 500in 500cm;"></div>
                <div style="background-position: 500em 500ex;"></div>
                <div style="background-position: 5pc 5px;"></div> 
                <div style="background-position: 500pc 500px;"></div> 
                <div style="background-position: 5mm 5pt;"></div> 
                <div style="background-position: 500mm 500pt;"></div> 
            </div>

            <div id="backgroundPositionPercentage">
                <div style="background-position: 5% 6px;"></div> 
                <div style="background-position: center center;"></div> 
                <div style="background-position: left bottom;"></div> 
            </div>

            <style>
                .linearGradientSimple {
                    /* FF 3.6+ */
                    background: -moz-linear-gradient(left, #ff0000, #ffff00, #00ff00);
                    /* Chrome,Safari4+ */
                    background: -webkit-gradient(linear, left top, right top, color-stop(#ff0000), color-stop(#ffff00), color-stop(#00ff00));
                    /* Chrome 10+, Safari 5.1+ */
                    background: -webkit-linear-gradient(left, #ff0000, #ffff00, #00ff00);
                    /* Opera 11.10+ */
                    background: -o-linear-gradient(left, #ff0000, #ffff00, #00ff00);
                    /* IE 10+ */
                    background: -ms-linear-gradient(left, #ff0000, #ffff00, #00ff00);
                    /* W3C */
                    background: linear-gradient(left, #ff0000, #ffff00, #00ff00);
                }
                .linearGradientWithStops {
                    /* IE9 SVG */
                    background: url(data:image/svg+xml;base64,PD94bWwgdmVyc2lvbj0iMS4wIiA/Pgo8c3ZnIHhtbG5zPSJodHRwOi8vd3d3LnczLm9yZy8yMDAwL3N2ZyIgd2lkdGg9IjEwMCUiIGhlaWdodD0iMTAwJSIgdmlld0JveD0iMCAwIDEgMSIgcHJlc2VydmVBc3BlY3RSYXRpbz0ibm9uZSI+CiAgPGxpbmVhckdyYWRpZW50IGlkPSJncmFkLXVjZ2ctZ2VuZXJhdGVkIiBncmFkaWVudFVuaXRzPSJ1c2VyU3BhY2VPblVzZSIgeDE9IjAlIiB5MT0iMCUiIHgyPSIxMDAlIiB5Mj0iMCUiPgogICAgPHN0b3Agb2Zmc2V0PSIwJSIgc3RvcC1jb2xvcj0iI2NlZGJlOSIgc3RvcC1vcGFjaXR5PSIxIi8+CiAgICA8c3RvcCBvZmZzZXQ9IjE3JSIgc3RvcC1jb2xvcj0iI2FhYzVkZSIgc3RvcC1vcGFjaXR5PSIxIi8+CiAgICA8c3RvcCBvZmZzZXQ9IjUwJSIgc3RvcC1jb2xvcj0iIzYxOTljNyIgc3RvcC1vcGFjaXR5PSIxIi8+CiAgICA8c3RvcCBvZmZzZXQ9IjUxJSIgc3RvcC1jb2xvcj0iIzNhODRjMyIgc3RvcC1vcGFjaXR5PSIxIi8+CiAgICA8c3RvcCBvZmZzZXQ9IjU5JSIgc3RvcC1jb2xvcj0iIzQxOWFkNiIgc3RvcC1vcGFjaXR5PSIxIi8+CiAgICA8c3RvcCBvZmZzZXQ9IjcxJSIgc3RvcC1jb2xvcj0iIzRiYjhmMCIgc3RvcC1vcGFjaXR5PSIxIi8+CiAgICA8c3RvcCBvZmZzZXQ9Ijg0JSIgc3RvcC1jb2xvcj0iIzNhOGJjMiIgc3RvcC1vcGFjaXR5PSIxIi8+CiAgICA8c3RvcCBvZmZzZXQ9IjEwMCUiIHN0b3AtY29sb3I9IiMyNjU1OGIiIHN0b3Atb3BhY2l0eT0iMSIvPgogIDwvbGluZWFyR3JhZGllbnQ+CiAgPHJlY3QgeD0iMCIgeT0iMCIgd2lkdGg9IjEiIGhlaWdodD0iMSIgZmlsbD0idXJsKCNncmFkLXVjZ2ctZ2VuZXJhdGVkKSIgLz4KPC9zdmc+);
                    /* FF 3.6+ */
                    background: -moz-linear-gradient(left, #cedbe9 0%, #aac5de 17%, #6199c7 50%, #3a84c3 51%, #419ad6 59%, #4bb8f0 71%, #3a8bc2 84%, #26558b 100%);
                    /* Chrome, Safari 4+ */
                    background: -webkit-gradient(linear, left top, right top, color-stop(0%, #cedbe9), color-stop(17%, #aac5de), color-stop(50%, #6199c7), color-stop(51%, #3a84c3), color-stop(59%, #419ad6), color-stop(71%, #4bb8f0), color-stop(84%, #3a8bc2), color-stop(100%, #26558b));
                    /* Chrome 10+, Safari 5.1+ */
                    background: -webkit-linear-gradient(left, #cedbe9 0%, #aac5de 17%, #6199c7 50%, #3a84c3 51%, #419ad6 59%, #4bb8f0 71%, #3a8bc2 84%, #26558b 100%);
                    /* Opera 11.10+ */
                    background: -o-linear-gradient(left, #cedbe9 0%, #aac5de 17%, #6199c7 50%, #3a84c3 51%, #419ad6 59%, #4bb8f0 71%, #3a8bc2 84%, #26558b 100%);
                    /* IE10+ */
                    background: -ms-linear-gradient(left, #cedbe9 0%, #aac5de 17%, #6199c7 50%, #3a84c3 51%, #419ad6 59%, #4bb8f0 71%, #3a8bc2 84%, #26558b 100%);
                    /* W3C */
                    background: linear-gradient(left, #cedbe9 0%, #aac5de 17%, #6199c7 50%, #3a84c3 51%, #419ad6 59%, #4bb8f0 71%, #3a8bc2 84%, #26558b 100%);
                }
            </style>
            <div id="backgroundGradients">
                <div class="linearGradientSimple"></div>
                <div class="linearGradientWithStops"></div>
            </div>
        </div>
        <!--
       <div id="fixture-iframes"></div>

       <script>
           var pages = ["background","borders","external-content","forms","images","lists","origin","overflow","proxy","text-linethrough"],
           fixtures = $("#fixture-iframes");
  

           $.each(pages, function(i, page){
          
               var iframe = $('<iframe />').attr('src',"../" + page + ".html");
               
               iframe.insertAfter( fixtures );
           });
       
           
       </script>

       <iframe src="../borders.html" id="borders"></iframe>  -->


    </body>
</html><|MERGE_RESOLUTION|>--- conflicted
+++ resolved
@@ -22,12 +22,8 @@
         <script type="text/javascript" src="../../src/renderers/Canvas.js"></script>
 
         <script src="unit/css.js"></script>
-<<<<<<< HEAD
         <script src="unit/generate.js"></script>
-
-=======
-      <!--  <script src="unit/utils.js"></script> -->
->>>>>>> 8a5b09be
+        <!--  <script src="unit/utils.js"></script> -->
 
         <style>
             #borders div {
